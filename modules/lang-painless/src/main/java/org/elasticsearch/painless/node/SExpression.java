/*
 * Licensed to Elasticsearch under one or more contributor
 * license agreements. See the NOTICE file distributed with
 * this work for additional information regarding copyright
 * ownership. Elasticsearch licenses this file to you under
 * the Apache License, Version 2.0 (the "License"); you may
 * not use this file except in compliance with the License.
 * You may obtain a copy of the License at
 *
 *    http://www.apache.org/licenses/LICENSE-2.0
 *
 * Unless required by applicable law or agreed to in writing,
 * software distributed under the License is distributed on an
 * "AS IS" BASIS, WITHOUT WARRANTIES OR CONDITIONS OF ANY
 * KIND, either express or implied.  See the License for the
 * specific language governing permissions and limitations
 * under the License.
 */

package org.elasticsearch.painless.node;

import org.elasticsearch.painless.Definition;
import org.elasticsearch.painless.Definition.Sort;
import org.elasticsearch.painless.Variables;
import org.elasticsearch.painless.MethodWriter;

/**
 * Represents the top-level node for an expression as a statement.
 */
public final class SExpression extends AStatement {

    AExpression expression;

    public SExpression(int line, String location, AExpression expression) {
        super(line, location);

        this.expression = expression;
    }

    @Override
    void analyze(Variables variables) {
        expression.read = lastSource;
        expression.analyze(variables);

        if (!lastSource && !expression.statement) {
            throw new IllegalArgumentException(error("Not a statement."));
        }

        final boolean rtn = lastSource && expression.actual.sort != Sort.VOID;

<<<<<<< HEAD
        expression.expected = rtn ? Definition.OBJECT_TYPE : expression.actual;
        expression = expression.cast(variables);
=======
        expression.expected = rtn ? definition.getType("Object") : expression.actual;
        expression.internal = rtn;
        expression = expression.cast(settings, definition, variables);
>>>>>>> 4e454439

        methodEscape = rtn;
        loopEscape = rtn;
        allEscape = rtn;
        statementCount = 1;
    }

    @Override
    void write(MethodWriter adapter) {
        writeDebugInfo(adapter);
        expression.write(adapter);

        if (methodEscape) {
            adapter.returnValue();
        } else {
            adapter.writePop(expression.expected.sort.size);
        }
    }
}<|MERGE_RESOLUTION|>--- conflicted
+++ resolved
@@ -48,14 +48,9 @@
 
         final boolean rtn = lastSource && expression.actual.sort != Sort.VOID;
 
-<<<<<<< HEAD
         expression.expected = rtn ? Definition.OBJECT_TYPE : expression.actual;
+        expression.internal = rtn;
         expression = expression.cast(variables);
-=======
-        expression.expected = rtn ? definition.getType("Object") : expression.actual;
-        expression.internal = rtn;
-        expression = expression.cast(settings, definition, variables);
->>>>>>> 4e454439
 
         methodEscape = rtn;
         loopEscape = rtn;
